use super::ChainsawRule;
use super::Detection;
use super::Events;
use super::HuntOpts;
use crate::util::RULE_PREFIX;
use regex::Regex;
use serde_json::Value;
use std::collections::HashMap;
use tau_engine::Value as Tau;
use tau_engine::{AsValue, Document};
extern crate ajson;

pub struct Wrapper<'a>(&'a serde_json::Value);
impl<'a> Document for Wrapper<'a> {
    fn find(&self, key: &str) -> Option<Tau<'_>> {
        self.0.get(key).map(|v| v.as_value())
    }
}

fn split_tag(tag_name: String, target: usize) -> String {
    let mut count = 0;
    let mut chars = Vec::with_capacity(tag_name.len());
    for char in tag_name.chars() {
        count += 1;
        if count > target && char.is_whitespace() {
            count = 0;
            chars.push('\n');
        } else {
            chars.push(char);
        }
    }
    chars.into_iter().collect()
}

fn get_tau_matches(
    mut data: serde_json::Value,
    chainsaw_rules: &[ChainsawRule],
) -> Option<(String, String)> {
    let mut matches = vec![];
    let mut authors = vec![];

    // TAU specific fix to make sure raw.ex.name is set to just the image name, not the full path
    if let Some(name) = data.get("raw.ex.name") {
        let re = Regex::new(r"([a-zA-Z0-9]+\.exe)").expect("Regex failed to build");
        if let Some(exe_name) = re.find(&name.to_string()) {
            data["raw.ex.name"] = json!(exe_name.as_str())
        }
    };
    // Check the doc for any tau rule matches
    for rule in chainsaw_rules {
        if rule.logic.matches(&Wrapper(&data)) {
            if rule.tag.len() > 20 {
                let title = split_tag(rule.tag.clone(), 20);
                matches.push(format!("{}{}", RULE_PREFIX, title));
            } else {
                matches.push(format!("{}{}", RULE_PREFIX, rule.tag.clone()));
            }
            // To comply to the sigma DRL we need to display rule author information
            if let Some(x) = &rule.authors {
                authors.push(format!("{}{}", RULE_PREFIX, x.join("\n")))
            } else {
                authors.push(format!("{}Unknown", RULE_PREFIX));
            }
        } else {
            continue;
        }
    }
    if matches.is_empty() {
        return None;
    }
    // Flatten vec here
    Some((matches.join("\n"), authors.join("\n")))
}

fn format_time(event_time: String) -> String {
    let chunks = event_time.rsplit('.').last();
    match chunks {
        Some(e) => e.replace("T", " ").replace('"', ""),
        None => event_time,
    }
}

pub fn extract_logon_fields(event: &serde_json::value::Value) -> Option<HashMap<String, String>> {
    // Extract the key fields from login events and load them into a struct and return
    // We don't need to return column headers as they can be derived from the struct fields later

    let mut values = HashMap::new();
    values.insert(
        "logon_type".to_string(),
        event["Event"]["EventData"]["LogonType"].to_string(),
    );
    values.insert(
        "target_username".to_string(),
        event["Event"]["EventData"]["TargetUserName"].to_string(),
    );
    values.insert(
        "workstation_name".to_string(),
        event["Event"]["EventData"]["WorkstationName"].to_string(),
    );
    values.insert(
        "ip_address".to_string(),
        event["Event"]["EventData"]["IpAddress"].to_string(),
    );
    values.insert(
        "computer".to_string(),
        event["Event"]["System"]["Computer"].to_string(),
    );
    values.insert(
        "system_time".to_string(),
        format_time(event["Event"]["System"]["TimeCreated_attributes"]["SystemTime"].to_string()),
    );
    values.insert(
        "process_name".to_string(),
        event["Event"]["EventData"]["ProcessName"].to_string(),
    );
    Some(values)
}

pub fn detect_created_users(event: &serde_json::value::Value, event_id: &u64) -> Option<Detection> {
    let title = String::from("(Built-in Logic) - New User Created");
    let headers = vec![
        "system_time".to_string(),
        "id".to_string(),
        "computer".to_string(),
        "target_username".to_string(),
        "user_sid".to_string(),
    ];
    let values = vec![
        format_time(event["Event"]["System"]["TimeCreated_attributes"]["SystemTime"].to_string()),
        event_id.to_string(),
        event["Event"]["System"]["Computer"].to_string(),
        event["Event"]["EventData"]["TargetUserName"].to_string(),
        event["Event"]["EventData"]["TargetSid"].to_string(),
    ];
    let ret = Detection {
        headers,
        title,
        values,
    };

    Some(ret)
}

fn format_field_length(mut data: String, full_output: &bool, length: usize) -> String {
    // Take the context_field and format it for printing. Remove newlines, break into even chunks etc.
    // If this is a scheduled task we need to parse the XML to make it more readable

    data = data
        .replace("\n", "")
        .replace("\r", "")
        .replace("\t", "")
        .replace("  ", " ")
        .chars()
        .collect::<Vec<char>>()
        .chunks(length)
        .map(|c| c.iter().collect::<String>())
        .collect::<Vec<String>>()
        .join("\n");

    let truncate_len = 1000;

    if !*full_output && data.len() > truncate_len {
        data.truncate(truncate_len);
        data.push_str("...\n\n(use --full to show all content)");
    }
    data
}

pub fn detect_tau_matches(
    event: &serde_json::value::Value,
    event_id: u64,
    chainsaw_rules: &[ChainsawRule],
    id_mappings: &HashMap<u64, Events>,
    full_output: &bool,
    col_width: i32,
    show_authors: &bool,
) -> Option<Detection> {
    let command_line;
    let mut headers = vec![];
    let title;

    // Build JSON doc dynamically from the fields provided in the mapping file
    let mut doc = json!({});
    match id_mappings.get(&event_id) {
        Some(fields) => {
            // Get the provider and make sure it matches the mapping file this EventID
            // This allows us to make sure that we don't process EventIDs from other providers
            if let Some(provider) =
                ajson::get(&event.to_string(), "Event.System.Provider_attributes.Name")
            {
                if provider.to_string() != fields.provider {
                    return None;
                }
            } else {
                //cs_println!("ERROR Could not find provider")
                return None;
            }

            // Loop through every specified field and attempt to match to the current event doc
            for (k, v) in &fields.search_fields {
                let h = match ajson::get(&event.to_string(), v) {
                    Some(h) => h.to_string(),
                    None => {
                        // cs_println!("{} - could not match: {}", event_id, v);
                        // cs_println!("{:?}", event);
                        continue;
                    }
                };
                doc[k] = json!(h);
            }
            doc["EventID"] = json!(event_id);

            // Find the context_field and extract it's value from the event
            command_line = match fields.table_headers.get("context_field") {
                Some(a) => match ajson::get(&event.to_string(), a) {
                    Some(v) => {
                        if v.to_string().is_empty() {
                            "<empty>".to_string()
                        } else {
                            format_field_length(v.to_string(), full_output, col_width as usize)
                        }
                    }
                    None => "context_field not found!".to_string(),
                },
                None => "context_field not set".to_string(),
            };
        }
        None => return None,
    };

    let (hits, authors) = match get_tau_matches(doc, chainsaw_rules) {
        Some(ret) => ret,
        None => return None,
    };

    let mut values = vec![];
    match id_mappings.get(&event_id) {
        Some(fields) => {
            // Set table title
            title = format!("(External Rule) - {}", fields.title.clone());

            // The first column should always be the system time
            headers.push("system_time".to_string());
            match ajson::get(
                &event.to_string(),
                "Event.System.TimeCreated_attributes.SystemTime",
            ) {
                // The normal event time includes milliseconds which is un-necessary
                Some(time) => {
                    values.push(format_time(time.to_string()));
                }
                None => values.push("<system time not found>".to_string()),
            }
            // Set hardcoded table headers and values
            headers.push("id".to_string());
            headers.push("detection_rules".to_string());
            if *show_authors {
                headers.push("rule_authors".to_string());
            }
            headers.push("computer_name".to_string());
            match fields.table_headers.get("context_field") {
                Some(v) => headers.push(v.to_string()),
                None => headers.push("context_field".to_string()),
            };

            values.push(event_id.to_string());
            values.push(hits);
            if *show_authors {
                values.push(authors);
            }
            values.push(event["Event"]["System"]["Computer"].to_string());
            values.push(command_line);
            for (k, v) in &fields.table_headers {
                if k == "context_field" {
                    continue;
                }
                // Insert the table headers
                headers.push(k.to_string());
                // Insert the table values
                match ajson::get(&event.to_string(), v) {
                    Some(b) => {
                        let b = b.to_string();
                        if b.is_empty() {
                            values.push("<empty>".to_string())
                        } else {
                            values.push(format_field_length(b, full_output, col_width as usize))
                        }
                    }
                    None => values.push("Invalid Mapping".to_string()),
                };
            }
        }
        None => return None,
    }
    let ret = Detection {
        headers,
        title,
        values,
    };

    Some(ret)
}

pub fn detect_group_changes(event: &serde_json::value::Value, e_id: &u64) -> Option<Detection> {
    let group = event["Event"]["EventData"]["TargetUserName"].to_string();

    // Filter for Admin groups and RDP groups
    if !group.contains("Admin") && !group.contains("Remote Desktop") {
        return None;
    }
    let headers = vec![
        "system_time".to_string(),
        "id".to_string(),
        "computer".to_string(),
        "change_type".to_string(),
        "user_sid".to_string(),
        "target_group".to_string(),
    ];
    let title = String::from("(Built-in Logic) - User added to interesting group");

    let change_type;
    match e_id {
        4728 => change_type = "User added to global group".to_string(),
        4732 => change_type = "User added to local group".to_string(),
        4756 => change_type = "User added to universal group".to_string(),
        _ => return None,
    }

    let values = vec![
        format_time(event["Event"]["System"]["TimeCreated_attributes"]["SystemTime"].to_string()),
        e_id.to_string(),
        event["Event"]["System"]["Computer"].to_string(),
        change_type,
        event["Event"]["EventData"]["MemberSid"].to_string(),
        event["Event"]["EventData"]["TargetUserName"].to_string(),
    ];

    // Build detection to return
    let ret = Detection {
        headers,
        title,
        values,
    };

    Some(ret)
}

pub fn detect_cleared_logs(event: &serde_json::value::Value, e_id: &u64) -> Option<Detection> {
    if event["Event"]["UserData"]["LogFileCleared"]["SubjectUserName"].is_null() {
        return None;
    }

    let mut headers = vec![
        "system_time".to_string(),
        "id".to_string(),
        "computer".to_string(),
        "subject_user".to_string(),
    ];

<<<<<<< HEAD
    let mut values = vec![
        format_time(
            event["Event"]["System"]["TimeCreated"]["#attributes"]["SystemTime"].to_string(),
        ),
=======
    let title = match e_id {
        1102 => "(Built-in Logic) - Security audit log was cleared".to_string(),
        104 => "(Built-in Logic) - System log was cleared".to_string(),
        _ => return None,
    };

    let values = vec![
        format_time(event["Event"]["System"]["TimeCreated_attributes"]["SystemTime"].to_string()),
>>>>>>> e117c17e
        e_id.to_string(),
        event["Event"]["System"]["Computer"].to_string(),
        event["Event"]["UserData"]["LogFileCleared"]["SubjectUserName"].to_string(),
    ];

    let title = match e_id {
        1102 => "(Built-in Logic) - Security audit log was cleared".to_string(),
        104 => {
            headers.push("channel".to_string());
            values.push(event["Event"]["UserData"]["LogFileCleared"]["Channel"].to_string());
            "(Built-in Logic) - System log was cleared".to_string()
        }
        _ => return None,
    };

    let ret = Detection {
        headers,
        title,
        values,
    };

    Some(ret)
}

pub fn detect_stopped_service(
    event: &serde_json::value::Value,
    event_id: &u64,
) -> Option<Detection> {
    let action = event["Event"]["EventData"]["param2"].to_string();
    let service_name = event["Event"]["EventData"]["param1"].to_string();
    let title = String::from("(Built-in Logic) - Event Log Service Stopped");

    // Only check for the windows event logs service being stopped
    // We can add more services here as needed
    if !service_name.contains("Windows Event Log") || !action.contains("disabled") {
        return None;
    }

    let headers = vec![
        "system_time".to_string(),
        "id".to_string(),
        "computer".to_string(),
        "service_name".to_string(),
        "status".to_string(),
    ];

    let values = vec![
        format_time(event["Event"]["System"]["TimeCreated_attributes"]["SystemTime"].to_string()),
        event_id.to_string(),
        event["Event"]["System"]["Computer"].to_string(),
        service_name,
        action,
    ];

    let ret = Detection {
        headers,
        title,
        values,
    };

    Some(ret)
}

pub fn detect_defender_detections(
    event: &serde_json::value::Value,
    e_id: &u64,
    full_output: bool,
    col_width: i32,
) -> Option<Detection> {
    let headers = vec![
        "system_time".to_string(),
        "id".to_string(),
        "computer".to_string(),
        "threat_name".to_string(),
        "threat_file".to_string(),
        "user".to_string(),
    ];
    let title = String::from("(Built-in Logic) - Windows Defender Detections");

    let mut threat_path = event["Event"]["EventData"]["Path"].to_string();

    threat_path = format_field_length(threat_path, &full_output, col_width as usize);

    let values = vec![
        format_time(event["Event"]["System"]["TimeCreated_attributes"]["SystemTime"].to_string()),
        e_id.to_string(),
        event["Event"]["System"]["Computer"].to_string(),
        event["Event"]["EventData"]["Threat Name"].to_string(),
        threat_path,
        event["Event"]["EventData"]["Detection User"].to_string(),
    ];

    let ret = Detection {
        headers,
        title,
        values,
    };

    Some(ret)
}

pub fn detect_ultralight_detections(
    event: &serde_json::value::Value,
    e_id: &u64,
    full_output: bool,
    col_width: i32,
) -> Option<Detection> {
    let headers = vec![
        "system_time".to_string(),
        "id".to_string(),
        "computer".to_string(),
        "threat_name".to_string(),
        "threat_file".to_string(),
        "sha1".to_string(),
    ];
    let title = String::from("(Built-in Logic)) - F-Secure AV Detections");

    // Access F-Secure detection data which is in a nested json string
    let detection_data = match event["Event"]["EventData"]["rv"].as_str() {
        Some(x) => match serde_json::from_str::<Value>(x) {
            Ok(y) => y,
            Err(_) => return None,
        },
        None => return None,
    };

    let threat_path = format_field_length(
        detection_data["obj"]["ref"].to_string(),
        &full_output,
        col_width as usize,
    );

    let values = vec![
        format_time(event["Event"]["System"]["TimeCreated_attributes"]["SystemTime"].to_string()),
        e_id.to_string(),
        event["Event"]["System"]["Computer"].to_string(),
        detection_data["iname"].to_string(),
        threat_path,
        detection_data["obj"]["sha1"].to_string(),
    ];

    let ret = Detection {
        headers,
        title,
        values,
    };

    Some(ret)
}

pub fn detect_kaspersky_detections(
    event: &serde_json::value::Value,
    e_id: &u64,
    full_output: bool,
    col_width: i32,
) -> Option<Detection> {
    let headers = vec![
        "system_time".to_string(),
        "id".to_string(),
        "computer".to_string(),
        "threat_file".to_string(),
        "threat_name".to_string(),
    ];
    let title = String::from("(Built-in Logic) - Kaspersky AV Detections");

    let threat_path;
    let threat_name;

    // Kaspersky puts the relevant data in a Vec. Here we locate it and extract the key fields
    if let Some(threat_data) = ajson::get(&event.to_string(), "Event.EventData.Data") {
        threat_path = match threat_data.to_vec().get(0) {
            Some(a) => a.clone(),
            None => return None,
        };
        threat_name = match threat_data.to_vec().get(1) {
            Some(a) => a.clone(),
            None => return None,
        }
    } else {
        return None;
    }

    let threat_path =
        format_field_length(threat_path.to_string(), &full_output, col_width as usize);

    let values = vec![
        format_time(event["Event"]["System"]["TimeCreated_attributes"]["SystemTime"].to_string()),
        e_id.to_string(),
        event["Event"]["System"]["Computer"].to_string(),
        threat_path,
        threat_name.to_string(),
    ];

    let ret = Detection {
        headers,
        title,
        values,
    };

    Some(ret)
}

pub fn detect_sophos_detections(
    event: &serde_json::value::Value,
    e_id: &u64,
    full_output: bool,
    col_width: i32,
) -> Option<Detection> {
    let headers = vec![
        "system_time".to_string(),
        "id".to_string(),
        "computer".to_string(),
        "threat_type".to_string(),
        "threat_file".to_string(),
        "threat_name".to_string(),
    ];
    let title = String::from("(Built-in Logic) - Sophos AV Detections");

    let threat_path;
    let threat_name;
    let threat_type;

    // Sophos puts the relevant data in a Vec. Here we locate it and extract the key fields
    if let Some(threat_data) = ajson::get(&event.to_string(), "Event.EventData.Data") {
        threat_type = match threat_data.to_vec().get(0) {
            Some(a) => a.clone(),
            None => return None,
        };
        threat_path = match threat_data.to_vec().get(1) {
            Some(a) => a.clone(),
            None => return None,
        };
        threat_name = match threat_data.to_vec().get(2) {
            Some(a) => a.clone(),
            None => return None,
        }
    } else {
        return None;
    }

    let threat_path =
        format_field_length(threat_path.to_string(), &full_output, col_width as usize);

    let values = vec![
        format_time(event["Event"]["System"]["TimeCreated_attributes"]["SystemTime"].to_string()),
        e_id.to_string(),
        event["Event"]["System"]["Computer"].to_string(),
        threat_type.to_string(),
        threat_path,
        threat_name.to_string(),
    ];

    let ret = Detection {
        headers,
        title,
        values,
    };

    Some(ret)
}

pub fn detect_login_attacks(events: &[HashMap<String, String>]) -> Option<Vec<Detection>> {
    let mut logon_tracker = HashMap::new();
    let failed_limit = 5;

    // Add up number of failed logins for each user
    for event in events {
        let username = event["target_username"].clone();
        if username == "null" {
            continue;
        }
        *logon_tracker.entry(username).or_insert(0) += 1;
    }

    // Filter out accounts below failed limit
    logon_tracker.retain(|_, v| *v > failed_limit);

    if logon_tracker.keys().len() == 0 {
        return None;
    }

    let mut results = vec![];

    //Account Brute Forcing
    for (username, count) in &logon_tracker {
        let title = String::from("(Built-in Logic) - Account Brute Forcing");

        let headers = vec![
            "id".to_string(),
            "username".to_string(),
            "failed_login_count".to_string(),
        ];

        let values = vec!["4625".to_string(), username.clone(), count.to_string()];
        let ret = Detection {
            headers,
            title,
            values,
        };
        results.push(ret);
    }
    Some(results)
}

pub fn filter_lateral_movement(
    events: &[HashMap<String, String>],
    hunts: &HuntOpts,
) -> Option<Vec<Detection>> {
    let mut results = vec![];

    // Create a hashmap of logon types we will include
    let mut logon_types = HashMap::new();
    let mut title = String::from("(Built-in Logic) - RDP Logins");

    logon_types.insert("10".to_string(), "rdp (type 10)");

    if hunts.lateral_all {
        logon_types.insert("2".to_string(), "interactive (type 2)");
        logon_types.insert("3".to_string(), "network (type 3)");
        logon_types.insert("4".to_string(), "batch (type 4)");
        logon_types.insert("5".to_string(), "service (type 5)");
        logon_types.insert("7".to_string(), "unlock (type 7)");
        title = String::from("4624 Logins");
    }

    for event in events {
        if !logon_types.contains_key(&event["logon_type"]) {
            continue;
        }

        // Only show results where there's a source IP, this removes local events that cause noise
        if event["ip_address"] == "\"-\""
            || event["ip_address"] == "\"127.0.0.1\""
            || event["ip_address"] == "\"::1\""
        {
            continue;
        }

        // Filter out machine accounts to reduce noise
        if event["target_username"].to_string().ends_with("$\"") {
            continue;
        }

        let headers = vec![
            "system_time".to_string(),
            "id".to_string(),
            "workstation_name".to_string(),
            "target_username".to_string(),
            "source_ip".to_string(),
            "logon_type".to_string(),
        ];
        let values = vec![
            event["system_time"].to_string(),
            "4624".to_string(),
            event["workstation_name"].to_string(),
            event["target_username"].to_string(),
            event["ip_address"].to_string(),
            logon_types.get(&event["logon_type"])?.to_string(),
        ];
        let ret = Detection {
            headers,
            title: title.clone(),
            values,
        };
        results.push(ret);
    }

    Some(results)
}<|MERGE_RESOLUTION|>--- conflicted
+++ resolved
@@ -357,21 +357,8 @@
         "subject_user".to_string(),
     ];
 
-<<<<<<< HEAD
     let mut values = vec![
-        format_time(
-            event["Event"]["System"]["TimeCreated"]["#attributes"]["SystemTime"].to_string(),
-        ),
-=======
-    let title = match e_id {
-        1102 => "(Built-in Logic) - Security audit log was cleared".to_string(),
-        104 => "(Built-in Logic) - System log was cleared".to_string(),
-        _ => return None,
-    };
-
-    let values = vec![
-        format_time(event["Event"]["System"]["TimeCreated_attributes"]["SystemTime"].to_string()),
->>>>>>> e117c17e
+        format_time(event["Event"]["System"]["TimeCreated_attributes"]["SystemTime"].to_string()),
         e_id.to_string(),
         event["Event"]["System"]["Computer"].to_string(),
         event["Event"]["UserData"]["LogFileCleared"]["SubjectUserName"].to_string(),
